--- conflicted
+++ resolved
@@ -11,15 +11,9 @@
 [dependencies]
 bytes = "1"
 curve25519-dalek = "3.0.0"
-<<<<<<< HEAD
-futures = "0.3.27"
+futures = "0.3.28"
 libp2p-core = { workspace = true }
 libp2p-identity = { workspace = true, features = ["ed25519"] }
-=======
-futures = "0.3.28"
-libp2p-core = { version = "0.39.0", path = "../../core" }
-libp2p-identity = { version = "0.1.0", path = "../../identity", features = ["ed25519"] }
->>>>>>> 6e93df79
 log = "0.4"
 quick-protobuf = "0.8"
 once_cell = "1.17.1"
