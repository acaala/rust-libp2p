<<<<<<< HEAD
# 0.43.0 [unreleased]

- Remove deprecated APIs. See [PR XXXX].

[PR XXXX]: https://github.com/libp2p/rust-libp2p/pull/XXXX
=======
# 0.42.1

- Migrate from `prost` to `quick-protobuf`. This removes `protoc` dependency. See [PR 3312].

[PR 3312]: https://github.com/libp2p/rust-libp2p/pull/3312
>>>>>>> 83c2aca2

# 0.42.0

- Update to `libp2p-core` `v0.39.0`.

- Deprecate non-compliant noise implementation. We intend to remove it in a future release without replacement. See [PR 3227].

- Deprecate `LegacyConfig` without replacement. See [PR 3265].

[PR 3227]: https://github.com/libp2p/rust-libp2p/pull/3227
[PR 3265]: https://github.com/libp2p/rust-libp2p/pull/3265

# 0.41.0

- Remove `prost::Error` from public API. See [PR 3058].

- Update to `libp2p-core` `v0.38.0`.

- Update `rust-version` to reflect the actual MSRV: 1.60.0. See [PR 3090].

- Introduce more variants to `NoiseError` to better differentiate between failure cases during authentication. See [PR 2972].

[PR 3058]: https://github.com/libp2p/rust-libp2p/pull/3058
[PR 3090]: https://github.com/libp2p/rust-libp2p/pull/3090
[PR 2972]: https://github.com/libp2p/rust-libp2p/pull/2972

# 0.40.0

- Update to `libp2p-core` `v0.37.0`.

- Introduce `NoiseAuthenticated::xx` constructor, assuming a X25519 DH key exchange. An XX key exchange and X25519 keys
  are the most common way of using noise in libp2p and thus deserve a convenience constructor. See [PR 2887].
- Add `NoiseConfig::with_prologue` which allows users to set the noise prologue of the handshake. See [PR 2903].
- Remove `Deref` implementation on `AuthenticKeypair`. See [PR 2909].
- Make `handshake` module private. See [PR 2909].
- Deprecate `AuthenticKeypair::into_identity`. See [PR 2909].

[PR 2887]: https://github.com/libp2p/rust-libp2p/pull/2887
[PR 2903]: https://github.com/libp2p/rust-libp2p/pull/2903
[PR 2909]: https://github.com/libp2p/rust-libp2p/pull/2909

# 0.39.0

- Update to `libp2p-core` `v0.36.0`.

# 0.38.0

- Update prost requirement from 0.10 to 0.11 which no longer installs the protoc Protobuf compiler.
  Thus you will need protoc installed locally. See [PR 2788].

- Update to `libp2p-core` `v0.35.0`.

[PR 2788]: https://github.com/libp2p/rust-libp2p/pull/2788

# 0.37.0

- Update to `libp2p-core` `v0.34.0`.

# 0.36.0

- Update to `libp2p-core` `v0.33.0`.

# 0.35.0 [2022-02-22]

- Update to `libp2p-core` `v0.32.0`.

- Update to `snow` `v0.9.0`. See [PR 2472].

[PR 2472]: https://github.com/libp2p/rust-libp2p/pull/2472

# 0.34.0 [2022-01-27]

- Update dependencies.

- Migrate to Rust edition 2021 (see [PR 2339]).

[PR 2339]: https://github.com/libp2p/rust-libp2p/pull/2339

# 0.33.0 [2021-11-01]

- Make default features of `libp2p-core` optional.
  [PR 2181](https://github.com/libp2p/rust-libp2p/pull/2181)

- Update dependencies.

# 0.32.0 [2021-07-12]

- Update dependencies.

# 0.31.0 [2021-05-17]

- Update to `snow` `v0.8.0` ([PR-2068]).

[PR-2068]: https://github.com/libp2p/rust-libp2p/pull/2068

# 0.30.0 [2021-03-17]

- Update `libp2p-core`.

# 0.29.0 [2021-01-12]

- Update dependencies.

# 0.28.0 [2020-12-17]

- Update `libp2p-core`.

# 0.27.0 [2020-11-25]

- Update `libp2p-core`.

# 0.26.0 [2020-11-09]

- Update dependencies.

# 0.25.0 [2020-10-16]

- Update dependencies.

# 0.24.0 [2020-09-09]

- Bump `libp2p-core` dependency.

- Remove fallback legacy handshake payload decoding by default.
To continue supporting inbound legacy handshake payloads,
`recv_legacy_handshake` must be configured on the `LegacyConfig`.

# 0.23.0 [2020-08-18]

- Bump `libp2p-core` dependency.

# 0.22.0 [2020-08-03]

**NOTE**: For a smooth upgrade path from `0.20` to `> 0.21`
on an existing deployment, this version must not be skipped
or the provided `LegacyConfig` used!

- Stop sending length-prefixed protobuf frames in handshake
payloads by default. See [issue 1631](https://github.com/libp2p/rust-libp2p/issues/1631).
The new `LegacyConfig` is provided to optionally
configure sending the legacy handshake. Note: This release
always supports receiving legacy handshake payloads. A future
release will also move receiving legacy handshake payloads
into a `LegacyConfig` option. However, all legacy configuration
options will eventually be removed, so this is primarily to allow
delaying the handshake upgrade or keeping compatibility with a network
whose peers are slow to upgrade, without having to freeze the
version of `libp2p-noise` altogether in these projects.

# 0.21.0 [2020-07-17]

**NOTE**: For a smooth upgrade path from `0.20` to `> 0.21`
on an existing deployment, this version must not be skipped!

- Add support for reading handshake protobuf frames without
length prefixes in preparation for no longer sending them.
See [issue 1631](https://github.com/libp2p/rust-libp2p/issues/1631).

- Update the `snow` dependency to the latest patch version.

# 0.20.0 [2020-07-01]

- Updated dependencies.
- Conditional compilation fixes for the `wasm32-wasi` target
  ([PR 1633](https://github.com/libp2p/rust-libp2p/pull/1633)).

# 0.19.1 [2020-06-22]

- Re-add noise upgrades for IK and IX
  ([PR 1580](https://github.com/libp2p/rust-libp2p/pull/1580)).

- Updated dependencies.<|MERGE_RESOLUTION|>--- conflicted
+++ resolved
@@ -1,16 +1,14 @@
-<<<<<<< HEAD
 # 0.43.0 [unreleased]
 
 - Remove deprecated APIs. See [PR XXXX].
 
 [PR XXXX]: https://github.com/libp2p/rust-libp2p/pull/XXXX
-=======
+
 # 0.42.1
 
 - Migrate from `prost` to `quick-protobuf`. This removes `protoc` dependency. See [PR 3312].
 
 [PR 3312]: https://github.com/libp2p/rust-libp2p/pull/3312
->>>>>>> 83c2aca2
 
 # 0.42.0
 
