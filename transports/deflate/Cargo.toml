[package]
name = "libp2p-deflate"
edition = "2021"
rust-version = "1.64.0"
description = "Deflate encryption protocol for libp2p"
version = "0.39.0"
authors = ["Parity Technologies <admin@parity.io>"]
license = "MIT"
repository = "https://github.com/libp2p/rust-libp2p"
keywords = ["peer-to-peer", "libp2p", "networking"]
categories = ["network-programming", "asynchronous"]

[dependencies]
<<<<<<< HEAD
futures = "0.3.27"
libp2p-core = { workspace = true }
=======
futures = "0.3.28"
libp2p-core = { version = "0.39.0", path = "../../core" }
>>>>>>> 6e93df79
flate2 = "1.0"

[dev-dependencies]
async-std = "1.6.2"
libp2p-tcp = { workspace = true, features = ["async-io"] }
quickcheck = { package = "quickcheck-ext", workspace = true }
rand = "0.8"

# Passing arguments to the docsrs builder in order to properly document cfg's. 
# More information: https://docs.rs/about/builds#cross-compiling
[package.metadata.docs.rs]
all-features = true
rustdoc-args = ["--cfg", "docsrs"]
rustc-args = ["--cfg", "docsrs"]<|MERGE_RESOLUTION|>--- conflicted
+++ resolved
@@ -11,13 +11,8 @@
 categories = ["network-programming", "asynchronous"]
 
 [dependencies]
-<<<<<<< HEAD
-futures = "0.3.27"
+futures = "0.3.28"
 libp2p-core = { workspace = true }
-=======
-futures = "0.3.28"
-libp2p-core = { version = "0.39.0", path = "../../core" }
->>>>>>> 6e93df79
 flate2 = "1.0"
 
 [dev-dependencies]
