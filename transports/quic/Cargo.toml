[package]
name = "libp2p-quic"
version = "0.7.0-alpha.3"
authors = ["Parity Technologies <admin@parity.io>"]
edition = "2021"
rust-version = "1.64.0"
description = "TLS based QUIC transport implementation for libp2p"
repository = "https://github.com/libp2p/rust-libp2p"
license = "MIT"

[dependencies]
async-std = { version = "1.12.0", optional = true }
bytes = "1.4.0"
futures = "0.3.28"
futures-timer = "3.0.2"
<<<<<<< HEAD
if-watch = "3.0.0"
libp2p-core = { workspace = true }
libp2p-tls = { workspace = true }
libp2p-identity = { workspace = true }
=======
if-watch = "3.0.1"
libp2p-core = { version = "0.39.0", path = "../../core" }
libp2p-tls = { version = "0.1.0", path = "../tls" }
libp2p-identity = { version = "0.1.0", path = "../../identity" }
>>>>>>> 1b2de2df
log = "0.4"
parking_lot = "0.12.0"
quinn-proto = { version = "0.9.3", default-features = false, features = ["tls-rustls"] }
rand = "0.8.5"
rustls = { version = "0.20.2", default-features = false }
thiserror = "1.0.40"
tokio = { version = "1.27.0", default-features = false, features = ["net", "rt"], optional = true }

[features]
tokio = ["dep:tokio", "if-watch/tokio"]
async-std = ["dep:async-std", "if-watch/smol"]

# Passing arguments to the docsrs builder in order to properly document cfg's.
# More information: https://docs.rs/about/builds#cross-compiling
[package.metadata.docs.rs]
all-features = true
rustdoc-args = ["--cfg", "docsrs"]
rustc-args = ["--cfg", "docsrs"]

[dev-dependencies]
async-std = { version = "1.12.0", features = ["attributes"] }
env_logger = "0.10.0"
libp2p-muxer-test-harness = { workspace = true }
libp2p-noise = { workspace = true }
libp2p-tcp = { workspace = true, features = ["async-io"] }
libp2p-yamux = { workspace = true }
quickcheck = "1"
tokio = { version = "1.27.0", features = ["macros", "rt-multi-thread", "time"] }

[[test]]
name = "stream_compliance"
required-features = ["async-std"]<|MERGE_RESOLUTION|>--- conflicted
+++ resolved
@@ -13,17 +13,10 @@
 bytes = "1.4.0"
 futures = "0.3.28"
 futures-timer = "3.0.2"
-<<<<<<< HEAD
-if-watch = "3.0.0"
+if-watch = "3.0.1"
 libp2p-core = { workspace = true }
 libp2p-tls = { workspace = true }
 libp2p-identity = { workspace = true }
-=======
-if-watch = "3.0.1"
-libp2p-core = { version = "0.39.0", path = "../../core" }
-libp2p-tls = { version = "0.1.0", path = "../tls" }
-libp2p-identity = { version = "0.1.0", path = "../../identity" }
->>>>>>> 1b2de2df
 log = "0.4"
 parking_lot = "0.12.0"
 quinn-proto = { version = "0.9.3", default-features = false, features = ["tls-rustls"] }
