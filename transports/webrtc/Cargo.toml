[package]
name = "libp2p-webrtc"
version = "0.4.0-alpha.4"
authors = ["Parity Technologies <admin@parity.io>"]
description = "WebRTC transport for libp2p"
repository = "https://github.com/libp2p/rust-libp2p"
license = "MIT"
edition = "2021"
rust-version = "1.64.0"
keywords = ["peer-to-peer", "libp2p", "networking"]
categories = ["network-programming", "asynchronous"]

[dependencies]
async-trait = "0.1"
asynchronous-codec = "0.6.1"
bytes = "1"
futures = "0.3"
futures-timer = "3"
hex = "0.4"
if-watch = "3.0"
libp2p-core = { workspace = true }
libp2p-noise = { workspace = true }
libp2p-identity = { workspace = true }
log = "0.4"
sha2 = "0.10.6"
multihash = { version = "0.17.0", default-features = false }
quick-protobuf = "0.8"
quick-protobuf-codec = { workspace = true }
rand = "0.8"
rcgen = "0.9.3"
serde = { version = "1.0", features = ["derive"] }
stun = "0.4"
thiserror = "1"
tinytemplate = "1.2"
tokio = { version = "1.27", features = ["net"], optional = true}
tokio-util = { version = "0.7", features = ["compat"], optional = true }
webrtc = { version = "0.6.0", optional = true }

[features]
tokio = ["dep:tokio", "dep:tokio-util", "dep:webrtc", "if-watch/tokio"]
pem = ["webrtc?/pem"]

[dev-dependencies]
anyhow = "1.0"
env_logger = "0.10"
hex-literal = "0.4"
<<<<<<< HEAD
libp2p-swarm = { workspace = true, features = ["macros", "tokio"] }
libp2p-ping = { workspace = true }
tokio = { version = "1.19", features = ["full"] }
=======
libp2p-swarm = { path = "../../swarm", features = ["macros", "tokio"] }
libp2p-ping = { path = "../../protocols/ping" }
tokio = { version = "1.27", features = ["full"] }
>>>>>>> 451c64a8
unsigned-varint = { version = "0.7", features = ["asynchronous_codec"] }
void = "1"
quickcheck = "1.0.3"

[[test]]
name = "smoke"
required-features = ["tokio"]

[[example]]
name = "listen_ping"
required-features = ["tokio"]<|MERGE_RESOLUTION|>--- conflicted
+++ resolved
@@ -44,15 +44,9 @@
 anyhow = "1.0"
 env_logger = "0.10"
 hex-literal = "0.4"
-<<<<<<< HEAD
 libp2p-swarm = { workspace = true, features = ["macros", "tokio"] }
 libp2p-ping = { workspace = true }
-tokio = { version = "1.19", features = ["full"] }
-=======
-libp2p-swarm = { path = "../../swarm", features = ["macros", "tokio"] }
-libp2p-ping = { path = "../../protocols/ping" }
 tokio = { version = "1.27", features = ["full"] }
->>>>>>> 451c64a8
 unsigned-varint = { version = "0.7", features = ["asynchronous_codec"] }
 void = "1"
 quickcheck = "1.0.3"
