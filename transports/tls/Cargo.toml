[package]
name = "libp2p-tls"
version = "0.1.0"
edition = "2021"
rust-version = "1.64.0"
description = "TLS configuration based on libp2p TLS specs."
repository = "https://github.com/libp2p/rust-libp2p"
license = "MIT"
exclude = ["src/test_assets"]

[dependencies]
futures = { version = "0.3.28", default-features = false }
futures-rustls = "0.22.2"
libp2p-core = { workspace = true }
libp2p-identity = { workspace = true }
rcgen = "0.10.0"
ring = "0.16.20"
thiserror = "1.0.40"
webpki = "0.22.0"
x509-parser = "0.15.0"
yasna = "0.5.0"

# Exposed dependencies. Breaking changes to these are breaking changes to us.
[dependencies.rustls]
version = "0.20.7"
default-features = false
features = ["dangerous_configuration"] # Must enable this to allow for custom verification code.

[dev-dependencies]
hex = "0.4.3"
hex-literal = "0.4.0"
<<<<<<< HEAD
libp2p-core = { workspace = true }
libp2p-identity = { workspace = true, features = ["ed25519", "rsa", "secp256k1", "ecdsa"] }
libp2p-swarm = { workspace = true }
libp2p-yamux = { workspace = true }
tokio = { version = "1.21.1", features = ["full"] }
=======
libp2p-core = { path = "../../core" }
libp2p-identity = { path = "../../identity", features = ["ed25519", "rsa", "secp256k1", "ecdsa"] }
libp2p-swarm = { path = "../../swarm" }
libp2p-yamux = { path = "../../muxers/yamux" }
tokio = { version = "1.27.0", features = ["full"] }
>>>>>>> 451c64a8

# Passing arguments to the docsrs builder in order to properly document cfg's.
# More information: https://docs.rs/about/builds#cross-compiling
[package.metadata.docs.rs]
all-features = true
rustdoc-args = ["--cfg", "docsrs"]
rustc-args = ["--cfg", "docsrs"]<|MERGE_RESOLUTION|>--- conflicted
+++ resolved
@@ -29,19 +29,11 @@
 [dev-dependencies]
 hex = "0.4.3"
 hex-literal = "0.4.0"
-<<<<<<< HEAD
 libp2p-core = { workspace = true }
 libp2p-identity = { workspace = true, features = ["ed25519", "rsa", "secp256k1", "ecdsa"] }
 libp2p-swarm = { workspace = true }
 libp2p-yamux = { workspace = true }
-tokio = { version = "1.21.1", features = ["full"] }
-=======
-libp2p-core = { path = "../../core" }
-libp2p-identity = { path = "../../identity", features = ["ed25519", "rsa", "secp256k1", "ecdsa"] }
-libp2p-swarm = { path = "../../swarm" }
-libp2p-yamux = { path = "../../muxers/yamux" }
 tokio = { version = "1.27.0", features = ["full"] }
->>>>>>> 451c64a8
 
 # Passing arguments to the docsrs builder in order to properly document cfg's.
 # More information: https://docs.rs/about/builds#cross-compiling
