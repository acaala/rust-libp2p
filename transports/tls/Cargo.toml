--- conflicted
+++ resolved
@@ -28,19 +28,11 @@
 
 [dev-dependencies]
 hex = "0.4.3"
-<<<<<<< HEAD
-hex-literal = "0.4.0"
+hex-literal = "0.4.1"
 libp2p-core = { workspace = true }
 libp2p-identity = { workspace = true, features = ["ed25519", "rsa", "secp256k1", "ecdsa"] }
 libp2p-swarm = { workspace = true }
 libp2p-yamux = { workspace = true }
-=======
-hex-literal = "0.4.1"
-libp2p-core = { path = "../../core" }
-libp2p-identity = { path = "../../identity", features = ["ed25519", "rsa", "secp256k1", "ecdsa"] }
-libp2p-swarm = { path = "../../swarm" }
-libp2p-yamux = { path = "../../muxers/yamux" }
->>>>>>> ecb55bbd
 tokio = { version = "1.27.0", features = ["full"] }
 
 # Passing arguments to the docsrs builder in order to properly document cfg's.
