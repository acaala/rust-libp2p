<<<<<<< HEAD
# 0.43.0-alpha

- Update to `yamux` `v0.11.0`.
  This version contains a major refactoring which hopefully does not break anything.
  To express this uncertainty, this is released as an `alpha`.
  See [PR 3013].
- Remove `YamuxLocalConfig`, `Incoming` and `LocalIncoming` types. Version `v0.11.0` of `yamux` no longer requires these wrappers.

[PR 3013]: https://github.com/libp2p/rust-libp2p/pull/3013
=======
# 0.43.0 [unreleased]

- Update to `libp2p-core` `v0.39.0`.
>>>>>>> 58af2e08

# 0.42.0

- Update to `libp2p-core` `v0.38.0`.

- Update `rust-version` to reflect the actual MSRV: 1.60.0. See [PR 3090].

[PR 3090]: https://github.com/libp2p/rust-libp2p/pull/3090

# 0.41.1

- Yield from `StreamMuxer::poll` as soon as we receive a single substream.
  This fixes [issue 3041].
  See [PR 3071].

[PR 3071]: https://github.com/libp2p/rust-libp2p/pull/3071/
[issue 3041]: https://github.com/libp2p/rust-libp2p/issues/3041/

# 0.41.0

- Update to `libp2p-core` `v0.37.0`.

# 0.40.0

- Update to `libp2p-core` `v0.36.0`

- Remove `OpenSubstreamToken` as it is dead code. See [PR 2873].

- Drive connection also via `StreamMuxer::poll`. Any received streams will be buffered up to a maximum of 25 streams.
  See [PR 2861].

[PR 2873]: https://github.com/libp2p/rust-libp2p/pull/2873/
[PR 2861]: https://github.com/libp2p/rust-libp2p/pull/2861/

# 0.39.0

- Update to `libp2p-core` `v0.35.0`

# 0.38.0

- Update to `libp2p-core` `v0.34.0`.

# 0.37.0

- Update to `libp2p-core` `v0.33.0`.

# 0.36.0 [2022-02-22]

- Update to `libp2p-core` `v0.32.0`.

- Update to `parking_lot` `v0.12.0`. See [PR 2463].

[PR 2463]: https://github.com/libp2p/rust-libp2p/pull/2463/

# 0.35.0 [2022-01-27]

- Update dependencies.

- Migrate to Rust edition 2021 (see [PR 2339]).

- Update to `yamux` `v0.10.0` and thus defaulting to `WindowUpdateMode::OnRead`.
  See [PR 2435].

[PR 2339]: https://github.com/libp2p/rust-libp2p/pull/2339
[PR 2435]: https://github.com/libp2p/rust-libp2p/pull/2435

# 0.34.0 [2021-11-01]

- Make default features of `libp2p-core` optional.
  [PR 2181](https://github.com/libp2p/rust-libp2p/pull/2181)

- Update dependencies.

- Implement `From<io::Error> for YamuxError` instead of `Into`.
  [PR 2169](https://github.com/libp2p/rust-libp2p/pull/2169)

# 0.33.0 [2021-07-12]

- Update dependencies.

# 0.32.0 [2021-04-13]

- Update to `yamux` `v0.9.0` [PR
  1960](https://github.com/libp2p/rust-libp2p/pull/1960).

# 0.31.0 [2021-03-17]

- Update `libp2p-core`.

# 0.30.1 [2021-02-17]

- Update `yamux` to `0.8.1`.

# 0.30.0 [2021-01-12]

- Update dependencies.

# 0.29.0 [2020-12-17]

- Update `libp2p-core`.

# 0.28.0 [2020-11-25]

- Update `libp2p-core`.

# 0.27.0 [2020-11-09]

- Tweak the naming in the `MplexConfig` API for better
  consistency with `libp2p-mplex`.
  [PR 1822](https://github.com/libp2p/rust-libp2p/pull/1822).

- Update dependencies.

# 0.26.0 [2020-10-16]

- Update `libp2p-core`.

# 0.25.0 [2020-09-09]

- Update to `yamux-0.8.0`. Upgrade step 4 of 4. This version always implements
  the additive meaning w.r.t. initial window updates. The configuration option
  `lazy_open` is removed. Yamux will automatically send an initial window update
  if the receive window is configured to be larger than the default.

# 0.24.0 [2020-09-09]

- Update to `yamux-0.7.0`. Upgrade step 3 of 4. This version sets the flag but will
  always interpret initial window updates as additive.

# 0.23.0 [2020-09-09]

- Update to `yamux-0.6.0`. As explain below, this is step 2 of 4 in a multi-release
  upgrade. This version recognises and sets the flag that causes the new semantics
  for the initial window update.

# 0.22.0 [2020-09-09]

- Update to `yamux-0.5.0`. *This is the start of a multi-release transition* to a
  different behaviour w.r.t. the initial window update frame. Tracked in [[1]],
  this will change the initial window update to mean "in addition to the default
  receive window" rather than "the total receive window". This version recognises
  a temporary flag, that will cause the new meaning. The next version `0.23.0`
  will also set the flag. Version `0.24.0` will still set the flag but will always
  implement the new meaning, and (finally) version `0.25.0` will no longer set the
  flag and always use the additive semantics. If current code uses the default
  Yamux configuration, all upgrades need to be performed in order because each
  version is only compatible with its immediate predecessor. Alternatively, if the
  default configuration is deployed with `lazy_open` set to `true`, one can
  directly upgrade from version `0.21.0` to `0.25.0` without any intermediate
  upgrades.

- Bump `libp2p-core` dependency.

[1]: https://github.com/paritytech/yamux/issues/92

# 0.21.0 [2020-08-18]

- Bump `libp2p-core` dependency.

- Allow overriding the mode (client/server), e.g. in the context
of TCP hole punching. [PR 1691](https://github.com/libp2p/rust-libp2p/pull/1691).

# 0.20.0 [2020-07-01]

- Update `libp2p-core`, i.e. `StreamMuxer::poll_inbound` has been renamed
  to `poll_event` and returns a `StreamMuxerEvent`.

# 0.19.1 [2020-06-22]

- Deprecated method `Yamux::is_remote_acknowledged` has been removed
  as part of [PR 1616](https://github.com/libp2p/rust-libp2p/pull/1616).<|MERGE_RESOLUTION|>--- conflicted
+++ resolved
@@ -1,4 +1,7 @@
-<<<<<<< HEAD
+# 0.43.0 [unreleased]
+
+- Update to `libp2p-core` `v0.39.0`.
+
 # 0.43.0-alpha
 
 - Update to `yamux` `v0.11.0`.
@@ -8,11 +11,6 @@
 - Remove `YamuxLocalConfig`, `Incoming` and `LocalIncoming` types. Version `v0.11.0` of `yamux` no longer requires these wrappers.
 
 [PR 3013]: https://github.com/libp2p/rust-libp2p/pull/3013
-=======
-# 0.43.0 [unreleased]
-
-- Update to `libp2p-core` `v0.39.0`.
->>>>>>> 58af2e08
 
 # 0.42.0
 
