--- conflicted
+++ resolved
@@ -15,13 +15,8 @@
 futures = "0.3.28"
 futures-timer = "3.0.2"
 libp2p-core = { version = "0.39.0", path = "../../core" }
-<<<<<<< HEAD
-libp2p-swarm = { version = "0.42.0", path = "../../swarm" }
+libp2p-swarm = { version = "0.42.1", path = "../../swarm" }
 libp2p-identity = { version = "0.2.0", path = "../../identity" }
-=======
-libp2p-swarm = { version = "0.42.1", path = "../../swarm" }
-libp2p-identity = { version = "0.1.0", path = "../../identity" }
->>>>>>> ecb55bbd
 log = "0.4.1"
 lru = "0.9.0"
 quick-protobuf-codec = { version = "0.1", path = "../../misc/quick-protobuf-codec" }
