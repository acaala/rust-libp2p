--- conflicted
+++ resolved
@@ -16,15 +16,9 @@
 futures = { version = "0.3", default-features = false, features = ["std"] }
 futures-timer = "3.0.2"
 instant = "0.1.11"
-<<<<<<< HEAD
 libp2p-core = { workspace = true }
 libp2p-swarm = { workspace = true }
 libp2p-identity = { workspace = true }
-=======
-libp2p-core = { version = "0.39.0", path = "../../core" }
-libp2p-swarm = { version = "0.42.1", path = "../../swarm" }
-libp2p-identity = { version = "0.1.0", path = "../../identity" }
->>>>>>> 451c64a8
 log = "0.4"
 quick-protobuf = "0.8"
 quick-protobuf-codec = { workspace = true }
@@ -43,13 +37,8 @@
 libp2p-yamux = { workspace = true }
 libp2p-tcp = { workspace = true, features = ["tokio"] }
 rand = "0.8"
-<<<<<<< HEAD
-tokio = { version = "1.15", features = [ "rt-multi-thread", "time", "macros", "sync", "process", "fs", "net" ] }
+tokio = { version = "1.27", features = [ "rt-multi-thread", "time", "macros", "sync", "process", "fs", "net" ] }
 libp2p-swarm-test = { workspace = true }
-=======
-tokio = { version = "1.27", features = [ "rt-multi-thread", "time", "macros", "sync", "process", "fs", "net" ] }
-libp2p-swarm-test = { path = "../../swarm-test" }
->>>>>>> 451c64a8
 
 # Passing arguments to the docsrs builder in order to properly document cfg's.
 # More information: https://docs.rs/about/builds#cross-compiling
