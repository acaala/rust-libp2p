// Copyright 2021 Protocol Labs.
//
// Permission is hereby granted, free of charge, to any person obtaining a
// copy of this software and associated documentation files (the "Software"),
// to deal in the Software without restriction, including without limitation
// the rights to use, copy, modify, merge, publish, distribute, sublicense,
// and/or sell copies of the Software, and to permit persons to whom the
// Software is furnished to do so, subject to the following conditions:
//
// The above copyright notice and this permission notice shall be included in
// all copies or substantial portions of the Software.
//
// THE SOFTWARE IS PROVIDED "AS IS", WITHOUT WARRANTY OF ANY KIND, EXPRESS
// OR IMPLIED, INCLUDING BUT NOT LIMITED TO THE WARRANTIES OF MERCHANTABILITY,
// FITNESS FOR A PARTICULAR PURPOSE AND NONINFRINGEMENT. IN NO EVENT SHALL THE
// AUTHORS OR COPYRIGHT HOLDERS BE LIABLE FOR ANY CLAIM, DAMAGES OR OTHER
// LIABILITY, WHETHER IN AN ACTION OF CONTRACT, TORT OR OTHERWISE, ARISING
// FROM, OUT OF OR IN CONNECTION WITH THE SOFTWARE OR THE USE OR OTHER
// DEALINGS IN THE SOFTWARE.

use super::{
    AutoNatCodec, Config, DialRequest, DialResponse, Event, HandleInnerEvent, ProbeId,
    ResponseError,
};
use crate::Behaviour;
use instant::Instant;
use libp2p_core::{connection::ConnectionId, multiaddr::Protocol, Multiaddr, PeerId};
use libp2p_request_response::{
    self as request_response, InboundFailure, RequestId, ResponseChannel,
};
use libp2p_swarm::behaviour::ToSwarm;
use libp2p_swarm::{
    dial_opts::{DialOpts, PeerCondition},
    DialError, NetworkBehaviour, PollParameters,
};
use std::{
    collections::{HashMap, HashSet, VecDeque},
    num::NonZeroU8,
};

/// Inbound probe failed.
#[derive(Debug, Clone, PartialEq, Eq)]
pub enum InboundProbeError {
    /// Receiving the dial-back request or sending a response failed.
    InboundRequest(InboundFailure),
    /// We refused or failed to dial the client.
    Response(ResponseError),
}

#[derive(Debug, Clone, PartialEq, Eq)]
pub enum InboundProbeEvent {
    /// A dial-back request was received from a remote peer.
    Request {
        probe_id: ProbeId,
        /// Peer that sent the request.
        peer: PeerId,
        /// The addresses that will be attempted to dial.
        addresses: Vec<Multiaddr>,
    },
    /// A dial request to the remote was successful.
    Response {
        probe_id: ProbeId,
        /// Peer to which the response is sent.
        peer: PeerId,
        address: Multiaddr,
    },
    /// The inbound request failed, was rejected, or none of the remote's
    /// addresses could be dialed.
    Error {
        probe_id: ProbeId,
        /// Peer that sent the dial-back request.
        peer: PeerId,
        error: InboundProbeError,
    },
}

/// View over [`super::Behaviour`] in a server role.
pub struct AsServer<'a> {
    pub inner: &'a mut request_response::Behaviour<AutoNatCodec>,
    pub config: &'a Config,
    pub connected: &'a HashMap<PeerId, HashMap<ConnectionId, Option<Multiaddr>>>,
    pub probe_id: &'a mut ProbeId,

    pub throttled_clients: &'a mut Vec<(PeerId, Instant)>,

    #[allow(clippy::type_complexity)]
    pub ongoing_inbound: &'a mut HashMap<
        PeerId,
        (
            ProbeId,
            RequestId,
            Vec<Multiaddr>,
            ResponseChannel<DialResponse>,
        ),
    >,
}

impl<'a> HandleInnerEvent for AsServer<'a> {
    fn handle_event(
        &mut self,
        _params: &mut impl PollParameters,
        event: request_response::Event<DialRequest, DialResponse>,
<<<<<<< HEAD
    ) -> (VecDeque<Event>, Option<ToSwarm<Behaviour>>) {
        let mut events = VecDeque::new();
        let mut action = None;
=======
    ) -> VecDeque<Action> {
>>>>>>> 13a59a38
        match event {
            request_response::Event::Message {
                peer,
                message:
                    request_response::Message::Request {
                        request_id,
                        request,
                        channel,
                    },
            } => {
                let probe_id = self.probe_id.next();
                match self.resolve_inbound_request(peer, request) {
                    Ok(addrs) => {
                        log::debug!(
                            "Inbound dial request from Peer {} with dial-back addresses {:?}.",
                            peer,
                            addrs
                        );

                        self.ongoing_inbound
                            .insert(peer, (probe_id, request_id, addrs.clone(), channel));
                        self.throttled_clients.push((peer, Instant::now()));

<<<<<<< HEAD
                        events.push_back(Event::InboundProbe(InboundProbeEvent::Request {
                            probe_id,
                            peer,
                            addresses: addrs.clone(),
                        }));

                        action = Some(ToSwarm::<Behaviour>::Dial {
                            opts: DialOpts::peer_id(peer)
                                .condition(PeerCondition::Always)
                                .override_dial_concurrency_factor(NonZeroU8::new(1).expect("1 > 0"))
                                .addresses(addrs)
                                .build(),
                            handler: self.inner.new_handler(),
                        });
=======
                        VecDeque::from([
                            NetworkBehaviourAction::GenerateEvent(Event::InboundProbe(
                                InboundProbeEvent::Request {
                                    probe_id,
                                    peer,
                                    addresses: addrs.clone(),
                                },
                            )),
                            NetworkBehaviourAction::Dial {
                                opts: DialOpts::peer_id(peer)
                                    .condition(PeerCondition::Always)
                                    .override_dial_concurrency_factor(
                                        NonZeroU8::new(1).expect("1 > 0"),
                                    )
                                    .addresses(addrs)
                                    .build(),
                                handler: self.inner.new_handler(),
                            },
                        ])
>>>>>>> 13a59a38
                    }
                    Err((status_text, error)) => {
                        log::debug!(
                            "Reject inbound dial request from peer {}: {}.",
                            peer,
                            status_text
                        );

                        let response = DialResponse {
                            result: Err(error.clone()),
                            status_text: Some(status_text),
                        };
                        let _ = self.inner.send_response(channel, response);

                        VecDeque::from([NetworkBehaviourAction::GenerateEvent(
                            Event::InboundProbe(InboundProbeEvent::Error {
                                probe_id,
                                peer,
                                error: InboundProbeError::Response(error),
                            }),
                        )])
                    }
                }
            }
            request_response::Event::InboundFailure {
                peer,
                error,
                request_id,
            } => {
                log::debug!(
                    "Inbound Failure {} when on dial-back request from peer {}.",
                    error,
                    peer
                );

                let probe_id = match self.ongoing_inbound.get(&peer) {
                    Some((_, rq_id, _, _)) if *rq_id == request_id => {
                        self.ongoing_inbound.remove(&peer).unwrap().0
                    }
                    _ => self.probe_id.next(),
                };

                VecDeque::from([NetworkBehaviourAction::GenerateEvent(Event::InboundProbe(
                    InboundProbeEvent::Error {
                        probe_id,
                        peer,
                        error: InboundProbeError::InboundRequest(error),
                    },
                ))])
            }
            _ => VecDeque::new(),
        }
    }
}

impl<'a> AsServer<'a> {
    pub fn on_outbound_connection(
        &mut self,
        peer: &PeerId,
        address: &Multiaddr,
    ) -> Option<InboundProbeEvent> {
        let (_, _, addrs, _) = self.ongoing_inbound.get(peer)?;

        // Check if the dialed address was among the requested addresses.
        if !addrs.contains(address) {
            return None;
        }

        log::debug!(
            "Dial-back to peer {} succeeded at addr {:?}.",
            peer,
            address
        );

        let (probe_id, _, _, channel) = self.ongoing_inbound.remove(peer).unwrap();
        let response = DialResponse {
            result: Ok(address.clone()),
            status_text: None,
        };
        let _ = self.inner.send_response(channel, response);

        Some(InboundProbeEvent::Response {
            probe_id,
            peer: *peer,
            address: address.clone(),
        })
    }

    pub fn on_outbound_dial_error(
        &mut self,
        peer: Option<PeerId>,
        error: &DialError,
    ) -> Option<InboundProbeEvent> {
        let (probe_id, _, _, channel) = peer.and_then(|p| self.ongoing_inbound.remove(&p))?;
        log::debug!(
            "Dial-back to peer {} failed with error {:?}.",
            peer.unwrap(),
            error
        );
        let response_error = ResponseError::DialError;
        let response = DialResponse {
            result: Err(response_error.clone()),
            status_text: Some("dial failed".to_string()),
        };
        let _ = self.inner.send_response(channel, response);

        Some(InboundProbeEvent::Error {
            probe_id,
            peer: peer.expect("PeerId is present."),
            error: InboundProbeError::Response(response_error),
        })
    }

    // Validate the inbound request and collect the addresses to be dialed.
    fn resolve_inbound_request(
        &mut self,
        sender: PeerId,
        request: DialRequest,
    ) -> Result<Vec<Multiaddr>, (String, ResponseError)> {
        // Update list of throttled clients.
        let i = self.throttled_clients.partition_point(|(_, time)| {
            *time + self.config.throttle_clients_period < Instant::now()
        });
        self.throttled_clients.drain(..i);

        if request.peer_id != sender {
            let status_text = "peer id mismatch".to_string();
            return Err((status_text, ResponseError::BadRequest));
        }

        if self.ongoing_inbound.contains_key(&sender) {
            let status_text = "dial-back already ongoing".to_string();
            return Err((status_text, ResponseError::DialRefused));
        }

        if self.throttled_clients.len() >= self.config.throttle_clients_global_max {
            let status_text = "too many total dials".to_string();
            return Err((status_text, ResponseError::DialRefused));
        }

        let throttled_for_client = self
            .throttled_clients
            .iter()
            .filter(|(p, _)| p == &sender)
            .count();

        if throttled_for_client >= self.config.throttle_clients_peer_max {
            let status_text = "too many dials for peer".to_string();
            return Err((status_text, ResponseError::DialRefused));
        }

        // Obtain an observed address from non-relayed connections.
        let observed_addr = self
            .connected
            .get(&sender)
            .expect("Peer is connected.")
            .values()
            .find_map(|a| a.as_ref())
            .ok_or_else(|| {
                let status_text = "refusing to dial peer with blocked observed address".to_string();
                (status_text, ResponseError::DialRefused)
            })?;

        let mut addrs = Self::filter_valid_addrs(sender, request.addresses, observed_addr);
        addrs.truncate(self.config.max_peer_addresses);

        if addrs.is_empty() {
            let status_text = "no dialable addresses".to_string();
            return Err((status_text, ResponseError::DialRefused));
        }

        Ok(addrs)
    }

    // Filter dial addresses and replace demanded ip with the observed one.
    fn filter_valid_addrs(
        peer: PeerId,
        demanded: Vec<Multiaddr>,
        observed_remote_at: &Multiaddr,
    ) -> Vec<Multiaddr> {
        let observed_ip = match observed_remote_at
            .into_iter()
            .find(|p| matches!(p, Protocol::Ip4(_) | Protocol::Ip6(_)))
        {
            Some(ip) => ip,
            None => return Vec::new(),
        };
        let mut distinct = HashSet::new();
        demanded
            .into_iter()
            .filter_map(|addr| {
                // Replace the demanded ip with the observed one.
                let i = addr
                    .iter()
                    .position(|p| matches!(p, Protocol::Ip4(_) | Protocol::Ip6(_)))?;
                let mut addr = addr.replace(i, |_| Some(observed_ip.clone()))?;

                let is_valid = addr.iter().all(|proto| match proto {
                    Protocol::P2pCircuit => false,
                    Protocol::P2p(hash) => hash == peer.into(),
                    _ => true,
                });

                if !is_valid {
                    return None;
                }
                if !addr.iter().any(|p| matches!(p, Protocol::P2p(_))) {
                    addr.push(Protocol::P2p(peer.into()))
                }
                // Only collect distinct addresses.
                distinct.insert(addr.clone()).then_some(addr)
            })
            .collect()
    }
}

#[cfg(test)]
mod test {
    use super::*;

    use std::net::Ipv4Addr;

    fn random_ip<'a>() -> Protocol<'a> {
        Protocol::Ip4(Ipv4Addr::new(
            rand::random(),
            rand::random(),
            rand::random(),
            rand::random(),
        ))
    }
    fn random_port<'a>() -> Protocol<'a> {
        Protocol::Tcp(rand::random())
    }

    #[test]
    fn filter_addresses() {
        let peer_id = PeerId::random();
        let observed_ip = random_ip();
        let observed_addr = Multiaddr::empty()
            .with(observed_ip.clone())
            .with(random_port())
            .with(Protocol::P2p(peer_id.into()));
        // Valid address with matching peer-id
        let demanded_1 = Multiaddr::empty()
            .with(random_ip())
            .with(random_port())
            .with(Protocol::P2p(peer_id.into()));
        // Invalid because peer_id does not match
        let demanded_2 = Multiaddr::empty()
            .with(random_ip())
            .with(random_port())
            .with(Protocol::P2p(PeerId::random().into()));
        // Valid address without peer-id
        let demanded_3 = Multiaddr::empty().with(random_ip()).with(random_port());
        // Invalid because relayed
        let demanded_4 = Multiaddr::empty()
            .with(random_ip())
            .with(random_port())
            .with(Protocol::P2p(PeerId::random().into()))
            .with(Protocol::P2pCircuit)
            .with(Protocol::P2p(peer_id.into()));
        let demanded = vec![
            demanded_1.clone(),
            demanded_2,
            demanded_3.clone(),
            demanded_4,
        ];
        let filtered = AsServer::filter_valid_addrs(peer_id, demanded, &observed_addr);
        let expected_1 = demanded_1
            .replace(0, |_| Some(observed_ip.clone()))
            .unwrap();
        let expected_2 = demanded_3
            .replace(0, |_| Some(observed_ip))
            .unwrap()
            .with(Protocol::P2p(peer_id.into()));
        assert_eq!(filtered, vec![expected_1, expected_2]);
    }
}<|MERGE_RESOLUTION|>--- conflicted
+++ resolved
@@ -100,13 +100,7 @@
         &mut self,
         _params: &mut impl PollParameters,
         event: request_response::Event<DialRequest, DialResponse>,
-<<<<<<< HEAD
-    ) -> (VecDeque<Event>, Option<ToSwarm<Behaviour>>) {
-        let mut events = VecDeque::new();
-        let mut action = None;
-=======
-    ) -> VecDeque<Action> {
->>>>>>> 13a59a38
+    ) -> VecDeque<ToSwarm<Behaviour>> {
         match event {
             request_response::Event::Message {
                 peer,
@@ -130,31 +124,15 @@
                             .insert(peer, (probe_id, request_id, addrs.clone(), channel));
                         self.throttled_clients.push((peer, Instant::now()));
 
-<<<<<<< HEAD
-                        events.push_back(Event::InboundProbe(InboundProbeEvent::Request {
-                            probe_id,
-                            peer,
-                            addresses: addrs.clone(),
-                        }));
-
-                        action = Some(ToSwarm::<Behaviour>::Dial {
-                            opts: DialOpts::peer_id(peer)
-                                .condition(PeerCondition::Always)
-                                .override_dial_concurrency_factor(NonZeroU8::new(1).expect("1 > 0"))
-                                .addresses(addrs)
-                                .build(),
-                            handler: self.inner.new_handler(),
-                        });
-=======
                         VecDeque::from([
-                            NetworkBehaviourAction::GenerateEvent(Event::InboundProbe(
+                            ToSwarm::<Behaviour>::GenerateEvent(Event::InboundProbe(
                                 InboundProbeEvent::Request {
                                     probe_id,
                                     peer,
                                     addresses: addrs.clone(),
                                 },
                             )),
-                            NetworkBehaviourAction::Dial {
+                            ToSwarm::<Behaviour>::Dial {
                                 opts: DialOpts::peer_id(peer)
                                     .condition(PeerCondition::Always)
                                     .override_dial_concurrency_factor(
@@ -165,7 +143,6 @@
                                 handler: self.inner.new_handler(),
                             },
                         ])
->>>>>>> 13a59a38
                     }
                     Err((status_text, error)) => {
                         log::debug!(
@@ -180,13 +157,13 @@
                         };
                         let _ = self.inner.send_response(channel, response);
 
-                        VecDeque::from([NetworkBehaviourAction::GenerateEvent(
-                            Event::InboundProbe(InboundProbeEvent::Error {
+                        VecDeque::from([ToSwarm::<Behaviour>::GenerateEvent(Event::InboundProbe(
+                            InboundProbeEvent::Error {
                                 probe_id,
                                 peer,
                                 error: InboundProbeError::Response(error),
-                            }),
-                        )])
+                            },
+                        ))])
                     }
                 }
             }
@@ -208,7 +185,7 @@
                     _ => self.probe_id.next(),
                 };
 
-                VecDeque::from([NetworkBehaviourAction::GenerateEvent(Event::InboundProbe(
+                VecDeque::from([ToSwarm::<Behaviour>::GenerateEvent(Event::InboundProbe(
                     InboundProbeEvent::Error {
                         probe_id,
                         peer,
