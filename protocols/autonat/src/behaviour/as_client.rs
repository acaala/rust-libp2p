--- conflicted
+++ resolved
@@ -107,13 +107,7 @@
         &mut self,
         params: &mut impl PollParameters,
         event: request_response::Event<DialRequest, DialResponse>,
-<<<<<<< HEAD
-    ) -> (VecDeque<Event>, Option<ToSwarm<Behaviour>>) {
-        let mut events = VecDeque::new();
-        let mut action = None;
-=======
-    ) -> VecDeque<Action> {
->>>>>>> 13a59a38
+    ) -> VecDeque<ToSwarm<Behaviour>> {
         match event {
             request_response::Event::Message {
                 peer,
@@ -145,17 +139,15 @@
 
                 let mut actions = VecDeque::with_capacity(3);
 
-                actions.push_back(NetworkBehaviourAction::GenerateEvent(Event::OutboundProbe(
+                actions.push_back(ToSwarm::<Behaviour>::GenerateEvent(Event::OutboundProbe(
                     event,
                 )));
 
                 if let Some(old) = self.handle_reported_status(response.result.clone().into()) {
-                    actions.push_back(NetworkBehaviourAction::GenerateEvent(
-                        Event::StatusChanged {
-                            old,
-                            new: self.nat_status.clone(),
-                        },
-                    ));
+                    actions.push_back(ToSwarm::<Behaviour>::GenerateEvent(Event::StatusChanged {
+                        old,
+                        new: self.nat_status.clone(),
+                    }));
                 }
 
                 if let Ok(address) = response.result {
@@ -167,11 +159,7 @@
                         .find_map(|r| (r.addr == address).then_some(r.score))
                         .unwrap_or(AddressScore::Finite(0));
                     if let AddressScore::Finite(finite_score) = score {
-<<<<<<< HEAD
-                        action = Some(ToSwarm::<Behaviour>::ReportObservedAddr {
-=======
-                        actions.push_back(NetworkBehaviourAction::ReportObservedAddr {
->>>>>>> 13a59a38
+                        actions.push_back(ToSwarm::<Behaviour>::ReportObservedAddr {
                             address,
                             score: AddressScore::Finite(finite_score + 1),
                         });
@@ -197,7 +185,7 @@
 
                 self.schedule_probe.reset(Duration::ZERO);
 
-                VecDeque::from([NetworkBehaviourAction::GenerateEvent(Event::OutboundProbe(
+                VecDeque::from([ToSwarm::<Behaviour>::GenerateEvent(Event::OutboundProbe(
                     OutboundProbeEvent::Error {
                         probe_id,
                         peer: Some(peer),
