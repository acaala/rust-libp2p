// Copyright 2021 Protocol Labs.
//
// Permission is hereby granted, free of charge, to any person obtaining a
// copy of this software and associated documentation files (the "Software"),
// to deal in the Software without restriction, including without limitation
// the rights to use, copy, modify, merge, publish, distribute, sublicense,
// and/or sell copies of the Software, and to permit persons to whom the
// Software is furnished to do so, subject to the following conditions:
//
// The above copyright notice and this permission notice shall be included in
// all copies or substantial portions of the Software.
//
// THE SOFTWARE IS PROVIDED "AS IS", WITHOUT WARRANTY OF ANY KIND, EXPRESS
// OR IMPLIED, INCLUDING BUT NOT LIMITED TO THE WARRANTIES OF MERCHANTABILITY,
// FITNESS FOR A PARTICULAR PURPOSE AND NONINFRINGEMENT. IN NO EVENT SHALL THE
// AUTHORS OR COPYRIGHT HOLDERS BE LIABLE FOR ANY CLAIM, DAMAGES OR OTHER
// LIABILITY, WHETHER IN AN ACTION OF CONTRACT, TORT OR OTHERWISE, ARISING
// FROM, OUT OF OR IN CONNECTION WITH THE SOFTWARE OR THE USE OR OTHER
// DEALINGS IN THE SOFTWARE.

mod as_client;
mod as_server;

use crate::protocol::{AutoNatCodec, AutoNatProtocol, DialRequest, DialResponse, ResponseError};
use as_client::AsClient;
pub use as_client::{OutboundProbeError, OutboundProbeEvent};
use as_server::AsServer;
pub use as_server::{InboundProbeError, InboundProbeEvent};
use futures_timer::Delay;
use instant::Instant;
use libp2p_core::{
    connection::ConnectionId, multiaddr::Protocol, ConnectedPoint, Endpoint, Multiaddr, PeerId,
};
use libp2p_request_response::{
    self as request_response, ProtocolSupport, RequestId, ResponseChannel,
};
use libp2p_swarm::{
    behaviour::ToSwarm,
    behaviour::{
        AddressChange, ConnectionClosed, ConnectionEstablished, DialFailure, ExpiredExternalAddr,
        ExpiredListenAddr, FromSwarm,
    },
    ConnectionHandler, ExternalAddresses, IntoConnectionHandler, ListenAddresses, NetworkBehaviour,
    PollParameters,
};
use std::{
    collections::{HashMap, VecDeque},
    iter,
    task::{Context, Poll},
    time::Duration,
};

/// Config for the [`Behaviour`].
#[derive(Debug, Clone, PartialEq, Eq)]
pub struct Config {
    /// Timeout for requests.
    pub timeout: Duration,

    // Client Config
    /// Delay on init before starting the fist probe.
    pub boot_delay: Duration,
    /// Interval in which the NAT should be tested again if max confidence was reached in a status.
    pub refresh_interval: Duration,
    /// Interval in which the NAT status should be re-tried if it is currently unknown
    /// or max confidence was not reached yet.
    pub retry_interval: Duration,
    /// Throttle period for re-using a peer as server for a dial-request.
    pub throttle_server_period: Duration,
    /// Use connected peers as servers for probes.
    pub use_connected: bool,
    /// Max confidence that can be reached in a public / private NAT status.
    /// Note: for [`NatStatus::Unknown`] the confidence is always 0.
    pub confidence_max: usize,

    // Server Config
    /// Max addresses that are tried per peer.
    pub max_peer_addresses: usize,
    /// Max total dial requests done in `[Config::throttle_clients_period`].
    pub throttle_clients_global_max: usize,
    /// Max dial requests done in `[Config::throttle_clients_period`] for a peer.
    pub throttle_clients_peer_max: usize,
    /// Period for throttling clients requests.
    pub throttle_clients_period: Duration,
    /// As a server reject probes for clients that are observed at a non-global ip address.
    /// Correspondingly as a client only pick peers as server that are not observed at a
    /// private ip address. Note that this does not apply for servers that are added via
    /// [`Behaviour::add_server`].
    pub only_global_ips: bool,
}

impl Default for Config {
    fn default() -> Self {
        Config {
            timeout: Duration::from_secs(30),
            boot_delay: Duration::from_secs(15),
            retry_interval: Duration::from_secs(90),
            refresh_interval: Duration::from_secs(15 * 60),
            throttle_server_period: Duration::from_secs(90),
            use_connected: true,
            confidence_max: 3,
            max_peer_addresses: 16,
            throttle_clients_global_max: 30,
            throttle_clients_peer_max: 3,
            throttle_clients_period: Duration::from_secs(1),
            only_global_ips: true,
        }
    }
}

/// Assumed NAT status.
#[derive(Debug, Clone, PartialEq, Eq)]
pub enum NatStatus {
    Public(Multiaddr),
    Private,
    Unknown,
}

impl NatStatus {
    pub fn is_public(&self) -> bool {
        matches!(self, NatStatus::Public(..))
    }
}

/// Unique identifier for a probe.
#[derive(Debug, Clone, Copy, PartialEq, Eq, PartialOrd, Ord, Hash)]
pub struct ProbeId(usize);

impl ProbeId {
    fn next(&mut self) -> ProbeId {
        let current = *self;
        self.0 += 1;
        current
    }
}

/// Event produced by [`Behaviour`].
#[derive(Debug, Clone, PartialEq, Eq)]
pub enum Event {
    /// Event on an inbound probe.
    InboundProbe(InboundProbeEvent),
    /// Event on an outbound probe.
    OutboundProbe(OutboundProbeEvent),
    /// The assumed NAT changed.
    StatusChanged {
        /// Former status.
        old: NatStatus,
        /// New status.
        new: NatStatus,
    },
}

/// [`NetworkBehaviour`] for AutoNAT.
///
/// The behaviour frequently runs probes to determine whether the local peer is behind NAT and/ or a firewall, or
/// publicly reachable.
/// In a probe, a dial-back request is sent to a peer that is randomly selected from the list of fixed servers and
/// connected peers. Upon receiving a dial-back request, the remote tries to dial the included addresses. When a
/// first address was successfully dialed, a status Ok will be send back together with the dialed address. If no address
/// can be reached a dial-error is send back.
/// Based on the received response, the sender assumes themselves to be public or private.
/// The status is retried in a frequency of [`Config::retry_interval`] or [`Config::retry_interval`], depending on whether
/// enough confidence in the assumed NAT status was reached or not.
/// The confidence increases each time a probe confirms the assumed status, and decreases if a different status is reported.
/// If the confidence is 0, the status is flipped and the Behaviour will report the new status in an `OutEvent`.
pub struct Behaviour {
    // Local peer id
    local_peer_id: PeerId,

    // Inner behaviour for sending requests and receiving the response.
    inner: request_response::Behaviour<AutoNatCodec>,

    config: Config,

    // Additional peers apart from the currently connected ones, that may be used for probes.
    servers: Vec<PeerId>,

    // Assumed NAT status.
    nat_status: NatStatus,

    // Confidence in the assumed NAT status.
    confidence: usize,

    // Timer for the next probe.
    schedule_probe: Delay,

    // Ongoing inbound requests, where no response has been sent back to the remote yet.
    ongoing_inbound: HashMap<
        PeerId,
        (
            ProbeId,
            RequestId,
            Vec<Multiaddr>,
            ResponseChannel<DialResponse>,
        ),
    >,

    // Ongoing outbound probes and mapped to the inner request id.
    ongoing_outbound: HashMap<RequestId, ProbeId>,

    // Connected peers with the observed address of each connection.
    // If the endpoint of a connection is relayed or not global (in case of Config::only_global_ips),
    // the observed address is `None`.
    connected: HashMap<PeerId, HashMap<ConnectionId, Option<Multiaddr>>>,

    // Used servers in recent outbound probes that are throttled through Config::throttle_server_period.
    throttled_servers: Vec<(PeerId, Instant)>,

    // Recent probes done for clients
    throttled_clients: Vec<(PeerId, Instant)>,

    last_probe: Option<Instant>,

<<<<<<< HEAD
    pending_to_swarm: VecDeque<ToSwarm<Behaviour>>,
=======
    pending_actions: VecDeque<
        NetworkBehaviourAction<
            <Self as NetworkBehaviour>::OutEvent,
            <Self as NetworkBehaviour>::ConnectionHandler,
        >,
    >,
>>>>>>> 13a59a38

    probe_id: ProbeId,

    listen_addresses: ListenAddresses,
    external_addresses: ExternalAddresses,
}

impl Behaviour {
    pub fn new(local_peer_id: PeerId, config: Config) -> Self {
        let protocols = iter::once((AutoNatProtocol, ProtocolSupport::Full));
        let mut cfg = request_response::Config::default();
        cfg.set_request_timeout(config.timeout);
        let inner = request_response::Behaviour::new(AutoNatCodec, protocols, cfg);
        Self {
            local_peer_id,
            inner,
            schedule_probe: Delay::new(config.boot_delay),
            config,
            servers: Vec::new(),
            ongoing_inbound: HashMap::default(),
            ongoing_outbound: HashMap::default(),
            connected: HashMap::default(),
            nat_status: NatStatus::Unknown,
            confidence: 0,
            throttled_servers: Vec::new(),
            throttled_clients: Vec::new(),
            last_probe: None,
<<<<<<< HEAD
            pending_to_swarm: VecDeque::new(),
=======
            pending_actions: VecDeque::new(),
>>>>>>> 13a59a38
            probe_id: ProbeId(0),
            listen_addresses: Default::default(),
            external_addresses: Default::default(),
        }
    }

    /// Assumed public address of the local peer.
    /// Returns `None` in case of status [`NatStatus::Private`] or [`NatStatus::Unknown`].
    pub fn public_address(&self) -> Option<&Multiaddr> {
        match &self.nat_status {
            NatStatus::Public(address) => Some(address),
            _ => None,
        }
    }

    /// Assumed NAT status.
    pub fn nat_status(&self) -> NatStatus {
        self.nat_status.clone()
    }

    /// Confidence in the assumed NAT status.
    pub fn confidence(&self) -> usize {
        self.confidence
    }

    /// Add a peer to the list over servers that may be used for probes.
    /// These peers are used for dial-request even if they are currently not connection, in which case a connection will be
    /// establish before sending the dial-request.
    pub fn add_server(&mut self, peer: PeerId, address: Option<Multiaddr>) {
        self.servers.push(peer);
        if let Some(addr) = address {
            self.inner.add_address(&peer, addr);
        }
    }

    /// Remove a peer from the list of servers.
    /// See [`Behaviour::add_server`] for more info.
    pub fn remove_server(&mut self, peer: &PeerId) {
        self.servers.retain(|p| p != peer);
    }

    fn as_client(&mut self) -> AsClient {
        AsClient {
            inner: &mut self.inner,
            local_peer_id: self.local_peer_id,
            config: &self.config,
            connected: &self.connected,
            probe_id: &mut self.probe_id,
            servers: &self.servers,
            throttled_servers: &mut self.throttled_servers,
            nat_status: &mut self.nat_status,
            confidence: &mut self.confidence,
            ongoing_outbound: &mut self.ongoing_outbound,
            last_probe: &mut self.last_probe,
            schedule_probe: &mut self.schedule_probe,
            listen_addresses: &self.listen_addresses,
            external_addresses: &self.external_addresses,
        }
    }

    fn as_server(&mut self) -> AsServer {
        AsServer {
            inner: &mut self.inner,
            config: &self.config,
            connected: &self.connected,
            probe_id: &mut self.probe_id,
            throttled_clients: &mut self.throttled_clients,
            ongoing_inbound: &mut self.ongoing_inbound,
        }
    }

    fn on_connection_established(
        &mut self,
        ConnectionEstablished {
            peer_id: peer,
            connection_id: conn,
            endpoint,
            ..
        }: ConnectionEstablished,
    ) {
        let connections = self.connected.entry(peer).or_default();
        let addr = endpoint.get_remote_address();
        let observed_addr =
            if !endpoint.is_relayed() && (!self.config.only_global_ips || addr.is_global_ip()) {
                Some(addr.clone())
            } else {
                None
            };
        connections.insert(conn, observed_addr);

        match endpoint {
            ConnectedPoint::Dialer {
                address,
                role_override: Endpoint::Dialer,
            } => {
                if let Some(event) = self.as_server().on_outbound_connection(&peer, address) {
<<<<<<< HEAD
                    self.pending_to_swarm
                        .push_back(ToSwarm::<Self>::GenerateEvent(Event::InboundProbe(event)));
=======
                    self.pending_actions
                        .push_back(NetworkBehaviourAction::GenerateEvent(Event::InboundProbe(
                            event,
                        )));
>>>>>>> 13a59a38
                }
            }
            ConnectedPoint::Dialer {
                address: _,
                role_override: Endpoint::Listener,
            } => {
                // Outgoing connection was dialed as a listener. In other words outgoing connection
                // was dialed as part of a hole punch. `libp2p-autonat` never attempts to hole
                // punch, thus this connection has not been requested by this [`NetworkBehaviour`].
            }
            ConnectedPoint::Listener { .. } => self.as_client().on_inbound_connection(),
        }
    }

    fn on_connection_closed(
        &mut self,
        ConnectionClosed {
            peer_id,
            connection_id,
            endpoint,
            handler,
            remaining_established,
        }: ConnectionClosed<<Self as NetworkBehaviour>::ConnectionHandler>,
    ) {
        self.inner
            .on_swarm_event(FromSwarm::ConnectionClosed(ConnectionClosed {
                peer_id,
                connection_id,
                endpoint,
                handler,
                remaining_established,
            }));

        if remaining_established == 0 {
            self.connected.remove(&peer_id);
        } else {
            let connections = self
                .connected
                .get_mut(&peer_id)
                .expect("Peer is connected.");
            connections.remove(&connection_id);
        }
    }

    fn on_dial_failure(
        &mut self,
        DialFailure {
            peer_id,
            handler,
            error,
        }: DialFailure<<Self as NetworkBehaviour>::ConnectionHandler>,
    ) {
        self.inner
            .on_swarm_event(FromSwarm::DialFailure(DialFailure {
                peer_id,
                handler,
                error,
            }));
        if let Some(event) = self.as_server().on_outbound_dial_error(peer_id, error) {
<<<<<<< HEAD
            self.pending_to_swarm
                .push_back(ToSwarm::<Self>::GenerateEvent(Event::InboundProbe(event)));
=======
            self.pending_actions
                .push_back(NetworkBehaviourAction::GenerateEvent(Event::InboundProbe(
                    event,
                )));
>>>>>>> 13a59a38
        }
    }

    fn on_address_change(
        &mut self,
        AddressChange {
            peer_id: peer,
            connection_id: conn,
            old,
            new,
        }: AddressChange,
    ) {
        if old.is_relayed() && new.is_relayed() {
            return;
        }
        let connections = self.connected.get_mut(&peer).expect("Peer is connected.");
        let addr = new.get_remote_address();
        let observed_addr =
            if !new.is_relayed() && (!self.config.only_global_ips || addr.is_global_ip()) {
                Some(addr.clone())
            } else {
                None
            };
        connections.insert(conn, observed_addr);
    }
}

impl NetworkBehaviour for Behaviour {
    type ConnectionHandler =
        <request_response::Behaviour<AutoNatCodec> as NetworkBehaviour>::ConnectionHandler;
    type OutEvent = Event;

    fn poll(
        &mut self,
        cx: &mut Context<'_>,
        params: &mut impl PollParameters,
    ) -> Poll<ToSwarm<Behaviour>> {
        loop {
<<<<<<< HEAD
            if let Some(event) = self.pending_to_swarm.pop_front() {
=======
            if let Some(event) = self.pending_actions.pop_front() {
>>>>>>> 13a59a38
                return Poll::Ready(event);
            }

            match self.inner.poll(cx, params) {
<<<<<<< HEAD
                Poll::Ready(
                    ToSwarm::<request_response::Behaviour<AutoNatCodec>>::GenerateEvent(event),
                ) => {
                    let (events, action) = match event {
=======
                Poll::Ready(NetworkBehaviourAction::GenerateEvent(event)) => {
                    let actions = match event {
>>>>>>> 13a59a38
                        request_response::Event::Message {
                            message: request_response::Message::Response { .. },
                            ..
                        }
                        | request_response::Event::OutboundFailure { .. } => {
                            self.as_client().handle_event(params, event)
                        }
                        request_response::Event::Message {
                            message: request_response::Message::Request { .. },
                            ..
                        }
                        | request_response::Event::InboundFailure { .. } => {
                            self.as_server().handle_event(params, event)
                        }
                        request_response::Event::ResponseSent { .. } => VecDeque::new(),
                    };

<<<<<<< HEAD
                    self.pending_to_swarm.extend(
                        events
                            .into_iter()
                            .map(ToSwarm::<Self>::GenerateEvent)
                            .chain(action),
                    );
                    continue;
                }
                Poll::Ready(action) => {
                    self.pending_to_swarm
=======
                    self.pending_actions.extend(actions);
                    continue;
                }
                Poll::Ready(action) => {
                    self.pending_actions
>>>>>>> 13a59a38
                        .push_back(action.map_out(|_| unreachable!()));
                    continue;
                }
                Poll::Pending => {}
            }

            match self.as_client().poll_auto_probe(cx) {
                Poll::Ready(event) => {
<<<<<<< HEAD
                    self.pending_to_swarm
                        .push_back(ToSwarm::<Self>::GenerateEvent(Event::OutboundProbe(event)));
=======
                    self.pending_actions
                        .push_back(NetworkBehaviourAction::GenerateEvent(Event::OutboundProbe(
                            event,
                        )));
>>>>>>> 13a59a38
                    continue;
                }
                Poll::Pending => {}
            }

            return Poll::Pending;
        }
    }

    fn new_handler(&mut self) -> Self::ConnectionHandler {
        self.inner.new_handler()
    }

    fn addresses_of_peer(&mut self, peer: &PeerId) -> Vec<Multiaddr> {
        self.inner.addresses_of_peer(peer)
    }

    fn on_swarm_event(&mut self, event: FromSwarm<Self::ConnectionHandler>) {
        self.listen_addresses.on_swarm_event(&event);
        self.external_addresses.on_swarn_event(&event);

        match event {
            FromSwarm::ConnectionEstablished(connection_established) => {
                self.inner
                    .on_swarm_event(FromSwarm::ConnectionEstablished(connection_established));
                self.on_connection_established(connection_established)
            }
            FromSwarm::ConnectionClosed(connection_closed) => {
                self.on_connection_closed(connection_closed)
            }
            FromSwarm::DialFailure(dial_failure) => self.on_dial_failure(dial_failure),
            FromSwarm::AddressChange(address_change) => {
                self.inner
                    .on_swarm_event(FromSwarm::AddressChange(address_change));
                self.on_address_change(address_change)
            }
            listen_addr @ FromSwarm::NewListenAddr(_) => {
                self.inner.on_swarm_event(listen_addr);
                self.as_client().on_new_address();
            }
            FromSwarm::ExpiredListenAddr(ExpiredListenAddr { listener_id, addr }) => {
                self.inner
                    .on_swarm_event(FromSwarm::ExpiredListenAddr(ExpiredListenAddr {
                        listener_id,
                        addr,
                    }));
                self.as_client().on_expired_address(addr);
            }
            FromSwarm::ExpiredExternalAddr(ExpiredExternalAddr { addr }) => {
                self.inner
                    .on_swarm_event(FromSwarm::ExpiredExternalAddr(ExpiredExternalAddr { addr }));
                self.as_client().on_expired_address(addr);
            }
            external_addr @ FromSwarm::NewExternalAddr(_) => {
                self.inner.on_swarm_event(external_addr);
                self.as_client().on_new_address();
            }
            listen_failure @ FromSwarm::ListenFailure(_) => {
                self.inner.on_swarm_event(listen_failure)
            }
            new_listener @ FromSwarm::NewListener(_) => self.inner.on_swarm_event(new_listener),
            listener_error @ FromSwarm::ListenerError(_) => {
                self.inner.on_swarm_event(listener_error)
            }
            listener_closed @ FromSwarm::ListenerClosed(_) => {
                self.inner.on_swarm_event(listener_closed)
            }
        }
    }

    fn on_connection_handler_event(
        &mut self,
        peer_id: PeerId,
        connection_id: ConnectionId,
        event:  <<Self::ConnectionHandler as IntoConnectionHandler>::Handler as
    ConnectionHandler>::OutEvent,
    ) {
        self.inner
            .on_connection_handler_event(peer_id, connection_id, event)
    }
}

// Trait implemented for `AsClient` and `AsServer` to handle events from the inner [`request_response::Behaviour`] Protocol.
trait HandleInnerEvent {
    fn handle_event(
        &mut self,
        params: &mut impl PollParameters,
        event: request_response::Event<DialRequest, DialResponse>,
<<<<<<< HEAD
    ) -> (VecDeque<Event>, Option<ToSwarm<Behaviour>>);
=======
    ) -> VecDeque<Action>;
>>>>>>> 13a59a38
}

trait GlobalIp {
    fn is_global_ip(&self) -> bool;
}

impl GlobalIp for Multiaddr {
    fn is_global_ip(&self) -> bool {
        match self.iter().next() {
            Some(Protocol::Ip4(a)) => a.is_global_ip(),
            Some(Protocol::Ip6(a)) => a.is_global_ip(),
            _ => false,
        }
    }
}

impl GlobalIp for std::net::Ipv4Addr {
    // NOTE: The below logic is copied from `std::net::Ipv4Addr::is_global`, which is at the time of
    // writing behind the unstable `ip` feature.
    // See https://github.com/rust-lang/rust/issues/27709 for more info.
    fn is_global_ip(&self) -> bool {
        // Check if this address is 192.0.0.9 or 192.0.0.10. These addresses are the only two
        // globally routable addresses in the 192.0.0.0/24 range.
        if u32::from_be_bytes(self.octets()) == 0xc0000009
            || u32::from_be_bytes(self.octets()) == 0xc000000a
        {
            return true;
        }

        // Copied from the unstable method `std::net::Ipv4Addr::is_shared`.
        fn is_shared(addr: &std::net::Ipv4Addr) -> bool {
            addr.octets()[0] == 100 && (addr.octets()[1] & 0b1100_0000 == 0b0100_0000)
        }

        // Copied from the unstable method `std::net::Ipv4Addr::is_reserved`.
        //
        // **Warning**: As IANA assigns new addresses, this logic will be
        // updated. This may result in non-reserved addresses being
        // treated as reserved in code that relies on an outdated version
        // of this method.
        fn is_reserved(addr: &std::net::Ipv4Addr) -> bool {
            addr.octets()[0] & 240 == 240 && !addr.is_broadcast()
        }

        // Copied from the unstable method `std::net::Ipv4Addr::is_benchmarking`.
        fn is_benchmarking(addr: &std::net::Ipv4Addr) -> bool {
            addr.octets()[0] == 198 && (addr.octets()[1] & 0xfe) == 18
        }

        !self.is_private()
            && !self.is_loopback()
            && !self.is_link_local()
            && !self.is_broadcast()
            && !self.is_documentation()
            && !is_shared(self)
            // addresses reserved for future protocols (`192.0.0.0/24`)
            && !(self.octets()[0] == 192 && self.octets()[1] == 0 && self.octets()[2] == 0)
            && !is_reserved(self)
            && !is_benchmarking(self)
            // Make sure the address is not in 0.0.0.0/8
            && self.octets()[0] != 0
    }
}

impl GlobalIp for std::net::Ipv6Addr {
    // NOTE: The below logic is copied from `std::net::Ipv6Addr::is_global`, which is at the time of
    // writing behind the unstable `ip` feature.
    // See https://github.com/rust-lang/rust/issues/27709 for more info.
    //
    // Note that contrary to `Ipv4Addr::is_global_ip` this currently checks for global scope
    // rather than global reachability.
    fn is_global_ip(&self) -> bool {
        // Copied from the unstable method `std::net::Ipv6Addr::is_unicast`.
        fn is_unicast(addr: &std::net::Ipv6Addr) -> bool {
            !addr.is_multicast()
        }
        // Copied from the unstable method `std::net::Ipv6Addr::is_unicast_link_local`.
        fn is_unicast_link_local(addr: &std::net::Ipv6Addr) -> bool {
            (addr.segments()[0] & 0xffc0) == 0xfe80
        }
        // Copied from the unstable method `std::net::Ipv6Addr::is_unique_local`.
        fn is_unique_local(addr: &std::net::Ipv6Addr) -> bool {
            (addr.segments()[0] & 0xfe00) == 0xfc00
        }
        // Copied from the unstable method `std::net::Ipv6Addr::is_documentation`.
        fn is_documentation(addr: &std::net::Ipv6Addr) -> bool {
            (addr.segments()[0] == 0x2001) && (addr.segments()[1] == 0xdb8)
        }

        // Copied from the unstable method `std::net::Ipv6Addr::is_unicast_global`.
        fn is_unicast_global(addr: &std::net::Ipv6Addr) -> bool {
            is_unicast(addr)
                && !addr.is_loopback()
                && !is_unicast_link_local(addr)
                && !is_unique_local(addr)
                && !addr.is_unspecified()
                && !is_documentation(addr)
        }

        // Variation of unstable method [`std::net::Ipv6Addr::multicast_scope`] that instead of the
        // `Ipv6MulticastScope` just returns if the scope is global or not.
        // Equivalent to `Ipv6Addr::multicast_scope(..).map(|scope| matches!(scope, Ipv6MulticastScope::Global))`.
        fn is_multicast_scope_global(addr: &std::net::Ipv6Addr) -> Option<bool> {
            match addr.segments()[0] & 0x000f {
                14 => Some(true),         // Global multicast scope.
                1..=5 | 8 => Some(false), // Local multicast scope.
                _ => None,                // Unknown multicast scope.
            }
        }

        match is_multicast_scope_global(self) {
            Some(true) => true,
            None => is_unicast_global(self),
            _ => false,
        }
    }
}<|MERGE_RESOLUTION|>--- conflicted
+++ resolved
@@ -210,16 +210,7 @@
 
     last_probe: Option<Instant>,
 
-<<<<<<< HEAD
     pending_to_swarm: VecDeque<ToSwarm<Behaviour>>,
-=======
-    pending_actions: VecDeque<
-        NetworkBehaviourAction<
-            <Self as NetworkBehaviour>::OutEvent,
-            <Self as NetworkBehaviour>::ConnectionHandler,
-        >,
-    >,
->>>>>>> 13a59a38
 
     probe_id: ProbeId,
 
@@ -247,11 +238,7 @@
             throttled_servers: Vec::new(),
             throttled_clients: Vec::new(),
             last_probe: None,
-<<<<<<< HEAD
             pending_to_swarm: VecDeque::new(),
-=======
-            pending_actions: VecDeque::new(),
->>>>>>> 13a59a38
             probe_id: ProbeId(0),
             listen_addresses: Default::default(),
             external_addresses: Default::default(),
@@ -348,15 +335,8 @@
                 role_override: Endpoint::Dialer,
             } => {
                 if let Some(event) = self.as_server().on_outbound_connection(&peer, address) {
-<<<<<<< HEAD
                     self.pending_to_swarm
                         .push_back(ToSwarm::<Self>::GenerateEvent(Event::InboundProbe(event)));
-=======
-                    self.pending_actions
-                        .push_back(NetworkBehaviourAction::GenerateEvent(Event::InboundProbe(
-                            event,
-                        )));
->>>>>>> 13a59a38
                 }
             }
             ConnectedPoint::Dialer {
@@ -416,15 +396,8 @@
                 error,
             }));
         if let Some(event) = self.as_server().on_outbound_dial_error(peer_id, error) {
-<<<<<<< HEAD
             self.pending_to_swarm
                 .push_back(ToSwarm::<Self>::GenerateEvent(Event::InboundProbe(event)));
-=======
-            self.pending_actions
-                .push_back(NetworkBehaviourAction::GenerateEvent(Event::InboundProbe(
-                    event,
-                )));
->>>>>>> 13a59a38
         }
     }
 
@@ -463,24 +436,15 @@
         params: &mut impl PollParameters,
     ) -> Poll<ToSwarm<Behaviour>> {
         loop {
-<<<<<<< HEAD
             if let Some(event) = self.pending_to_swarm.pop_front() {
-=======
-            if let Some(event) = self.pending_actions.pop_front() {
->>>>>>> 13a59a38
                 return Poll::Ready(event);
             }
 
             match self.inner.poll(cx, params) {
-<<<<<<< HEAD
                 Poll::Ready(
                     ToSwarm::<request_response::Behaviour<AutoNatCodec>>::GenerateEvent(event),
                 ) => {
-                    let (events, action) = match event {
-=======
-                Poll::Ready(NetworkBehaviourAction::GenerateEvent(event)) => {
-                    let actions = match event {
->>>>>>> 13a59a38
+                    let events = match event {
                         request_response::Event::Message {
                             message: request_response::Message::Response { .. },
                             ..
@@ -498,24 +462,11 @@
                         request_response::Event::ResponseSent { .. } => VecDeque::new(),
                     };
 
-<<<<<<< HEAD
-                    self.pending_to_swarm.extend(
-                        events
-                            .into_iter()
-                            .map(ToSwarm::<Self>::GenerateEvent)
-                            .chain(action),
-                    );
+                    self.pending_to_swarm.extend(events);
                     continue;
                 }
                 Poll::Ready(action) => {
                     self.pending_to_swarm
-=======
-                    self.pending_actions.extend(actions);
-                    continue;
-                }
-                Poll::Ready(action) => {
-                    self.pending_actions
->>>>>>> 13a59a38
                         .push_back(action.map_out(|_| unreachable!()));
                     continue;
                 }
@@ -524,15 +475,8 @@
 
             match self.as_client().poll_auto_probe(cx) {
                 Poll::Ready(event) => {
-<<<<<<< HEAD
                     self.pending_to_swarm
                         .push_back(ToSwarm::<Self>::GenerateEvent(Event::OutboundProbe(event)));
-=======
-                    self.pending_actions
-                        .push_back(NetworkBehaviourAction::GenerateEvent(Event::OutboundProbe(
-                            event,
-                        )));
->>>>>>> 13a59a38
                     continue;
                 }
                 Poll::Pending => {}
@@ -621,11 +565,7 @@
         &mut self,
         params: &mut impl PollParameters,
         event: request_response::Event<DialRequest, DialResponse>,
-<<<<<<< HEAD
-    ) -> (VecDeque<Event>, Option<ToSwarm<Behaviour>>);
-=======
-    ) -> VecDeque<Action>;
->>>>>>> 13a59a38
+    ) -> VecDeque<ToSwarm<Behaviour>>;
 }
 
 trait GlobalIp {
