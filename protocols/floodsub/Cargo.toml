[package]
name = "libp2p-floodsub"
edition = "2021"
rust-version = "1.62.0"
description = "Floodsub protocol for libp2p"
version = "0.42.1"
authors = ["Parity Technologies <admin@parity.io>"]
license = "MIT"
repository = "https://github.com/libp2p/rust-libp2p"
keywords = ["peer-to-peer", "libp2p", "networking"]
categories = ["network-programming", "asynchronous"]

[dependencies]
asynchronous-codec = "0.6"
cuckoofilter = "0.5.0"
fnv = "1.0"
<<<<<<< HEAD
futures = "0.3.27"
libp2p-core = { workspace = true }
libp2p-swarm = { workspace = true }
libp2p-identity = { workspace = true }
=======
futures = "0.3.28"
libp2p-core = { version = "0.39.0", path = "../../core" }
libp2p-swarm = { version = "0.42.0", path = "../../swarm" }
libp2p-identity = { version = "0.1.0", path = "../../identity" }
>>>>>>> 6e93df79
log = "0.4"
quick-protobuf = "0.8"
quick-protobuf-codec = { workspace = true }
rand = "0.8"
smallvec = "1.6.1"
thiserror = "1.0.40"

# Passing arguments to the docsrs builder in order to properly document cfg's.
# More information: https://docs.rs/about/builds#cross-compiling
[package.metadata.docs.rs]
all-features = true
rustdoc-args = ["--cfg", "docsrs"]
rustc-args = ["--cfg", "docsrs"]<|MERGE_RESOLUTION|>--- conflicted
+++ resolved
@@ -14,17 +14,10 @@
 asynchronous-codec = "0.6"
 cuckoofilter = "0.5.0"
 fnv = "1.0"
-<<<<<<< HEAD
-futures = "0.3.27"
+futures = "0.3.28"
 libp2p-core = { workspace = true }
 libp2p-swarm = { workspace = true }
 libp2p-identity = { workspace = true }
-=======
-futures = "0.3.28"
-libp2p-core = { version = "0.39.0", path = "../../core" }
-libp2p-swarm = { version = "0.42.0", path = "../../swarm" }
-libp2p-identity = { version = "0.1.0", path = "../../identity" }
->>>>>>> 6e93df79
 log = "0.4"
 quick-protobuf = "0.8"
 quick-protobuf-codec = { workspace = true }
