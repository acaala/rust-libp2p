--- conflicted
+++ resolved
@@ -13,23 +13,13 @@
 
 [dependencies]
 async-trait = "0.1.68"
-<<<<<<< HEAD
 libp2p-core = { workspace = true }
 libp2p-identity = { workspace = true }
 libp2p-plaintext = { workspace = true }
 libp2p-swarm = { workspace = true }
 libp2p-tcp = { workspace = true, features = ["async-io"] }
 libp2p-yamux = { workspace = true }
-futures = "0.3.27"
-=======
-libp2p-core = { version = "0.39.1", path = "../core" }
-libp2p-identity = { version = "0.1.1", path = "../identity" }
-libp2p-plaintext = { version = "0.39.1", path = "../transports/plaintext" }
-libp2p-swarm = { version = "0.42.0", path = "../swarm" }
-libp2p-tcp = { version = "0.39.0", path = "../transports/tcp", features = ["async-io"] }
-libp2p-yamux = { version = "0.43.0", path = "../muxers/yamux" }
 futures = "0.3.28"
->>>>>>> 6e93df79
 log = "0.4.17"
 rand = "0.8.5"
 futures-timer = "3.0.2"