[package]
name = "libp2p-swarm"
edition = "2021"
rust-version = "1.62.0"
description = "The libp2p swarm"
version = "0.42.0"
authors = ["Parity Technologies <admin@parity.io>"]
license = "MIT"
repository = "https://github.com/libp2p/rust-libp2p"
keywords = ["peer-to-peer", "libp2p", "networking"]
categories = ["network-programming", "asynchronous"]

[dependencies]
either = "1.6.0"
fnv = "1.0"
futures = "0.3.1"
futures-timer = "3.0.2"
instant = "0.1.11"
<<<<<<< HEAD
libp2p-core = { version = "0.38.0", path = "../core" }
libp2p-swarm-derive = { version = "0.32.0", path = "../swarm-derive", optional = true }
=======
libp2p-core = { version = "0.39.0", path = "../core" }
libp2p-swarm-derive = { version = "0.31.0", path = "../swarm-derive", optional = true }
>>>>>>> 1b4624f7
log = "0.4"
pin-project = "1.0.0"
rand = "0.8"
smallvec = "1.6.1"
thiserror = "1.0"
void = "1"
wasm-bindgen-futures = { version = "0.4.33", optional = true }
getrandom = { version = "0.2.3", features = ["js"], optional = true } # Explicit dependency to be used in `wasm-bindgen` feature

[target.'cfg(not(any(target_os = "emscripten", target_os = "wasi", target_os = "unknown")))'.dependencies]
async-std = { version = "1.6.2", optional = true }
tokio = { version = "1.15", features = ["rt"], optional = true }

[features]
macros = ["dep:libp2p-swarm-derive"]
tokio = ["dep:tokio"]
async-std = ["dep:async-std"]
wasm-bindgen = ["dep:wasm-bindgen-futures", "dep:getrandom"]

[dev-dependencies]
async-std = { version = "1.6.2", features = ["attributes"] }
either = "1.6.0"
env_logger = "0.10"
futures = "0.3.1"
libp2p-identify = { path = "../protocols/identify" }
libp2p-kad = { path = "../protocols/kad" }
libp2p-ping = { path = "../protocols/ping" }
libp2p-plaintext = { path = "../transports/plaintext" }
libp2p-swarm-derive = { path = "../swarm-derive" }
libp2p-yamux = { path = "../muxers/yamux" }
quickcheck = { package = "quickcheck-ext", path = "../misc/quickcheck-ext" }
void = "1"

[[test]]
name = "swarm_derive"
required-features = ["macros"]

# Passing arguments to the docsrs builder in order to properly document cfg's.
# More information: https://docs.rs/about/builds#cross-compiling
[package.metadata.docs.rs]
all-features = true
rustdoc-args = ["--cfg", "docsrs"]
rustc-args = ["--cfg", "docsrs"]<|MERGE_RESOLUTION|>--- conflicted
+++ resolved
@@ -16,13 +16,8 @@
 futures = "0.3.1"
 futures-timer = "3.0.2"
 instant = "0.1.11"
-<<<<<<< HEAD
-libp2p-core = { version = "0.38.0", path = "../core" }
+libp2p-core = { version = "0.39.0", path = "../core" }
 libp2p-swarm-derive = { version = "0.32.0", path = "../swarm-derive", optional = true }
-=======
-libp2p-core = { version = "0.39.0", path = "../core" }
-libp2p-swarm-derive = { version = "0.31.0", path = "../swarm-derive", optional = true }
->>>>>>> 1b4624f7
 log = "0.4"
 pin-project = "1.0.0"
 rand = "0.8"
