--- conflicted
+++ resolved
@@ -1,5 +1,4 @@
-<<<<<<< HEAD
-# 0.43.0 - unreleased
+## 0.43.0 - unreleased
 
 - Remove `ConnectionHandlerUpgrErr::Timer` variant.
   This variant was never constructed and thus dead code.
@@ -7,10 +6,7 @@
 
 [PR 3605]: https://github.com/libp2p/rust-libp2p/pull/3605
 
-# 0.42.1
-=======
 ## 0.42.1
->>>>>>> 6e93df79
 
 - Deprecate `ConnectionLimits` in favor of `libp2p::connection_limits`.
   See [PR 3386].
