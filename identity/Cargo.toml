--- conflicted
+++ resolved
@@ -32,19 +32,11 @@
 ring = { version = "0.16.9", features = ["alloc", "std"], default-features = false, optional = true}
 
 [features]
-<<<<<<< HEAD
-secp256k1 = [ "libsecp256k1", "asn1_der", "prost", "rand", "sha2", "zeroize" ]
-ecdsa = [ "p256", "prost", "rand", "void", "zeroize", "sec1" ]
-rsa = [ "dep:ring", "asn1_der", "prost", "rand", "zeroize" ]
-ed25519 = [ "ed25519-dalek", "prost", "rand", "zeroize" ]
-peerid = [ "multihash", "bs58", "rand", "thiserror", "sha2" ]
-=======
 secp256k1 = [ "dep:libsecp256k1", "dep:asn1_der", "dep:rand", "dep:sha2", "dep:zeroize", "dep:quick-protobuf" ]
 ecdsa = [ "dep:p256", "dep:rand", "dep:void", "dep:zeroize", "dep:sec1", "dep:quick-protobuf" ]
 rsa = [ "dep:ring", "dep:asn1_der", "dep:rand", "dep:zeroize", "dep:quick-protobuf" ]
 ed25519 = [ "dep:ed25519-dalek", "dep:rand", "dep:zeroize", "dep:quick-protobuf" ]
-peerid = [ "dep:multihash", "dep:multiaddr", "dep:bs58", "dep:rand", "dep:thiserror", "dep:sha2" ]
->>>>>>> ecb55bbd
+peerid = [ "dep:multihash", "dep:bs58", "dep:rand", "dep:thiserror", "dep:sha2" ]
 
 [dev-dependencies]
 quickcheck = { package = "quickcheck-ext", path = "../misc/quickcheck-ext" }
